--- conflicted
+++ resolved
@@ -9,18 +9,11 @@
 This module declares the 'Semiring' class and various instances.
 -}
 module HyloDP.Semirings (
-<<<<<<< HEAD
   -- *Type Classes
   Semiring(..),
+  Opt(..),
   -- *Concrete Semirings
-=======
-  -- * Classes
-  Semiring(..),
-  DPTypes(..),
-  Opt(..),
-  -- * Types
   -- ** Probability semiring
->>>>>>> 77633ff0
   Probability(..),
   -- ** Min tropical semiring
   TMin(..),
@@ -44,7 +37,6 @@
 -- Typeclass definitions
 -- ----------------------
 
-<<<<<<< HEAD
 -- |A 'Semiring' is a type with two operations '<+>' and '<.>' and two
 -- distinguished elements, 'zero' and 'one', which satisfy the following
 -- axioms:
@@ -72,9 +64,8 @@
 --
 -- * Distributive property: @a \<.\> (b\<+\>c) == (a\<.\>b) \<+\> (a\<.\>c)
 
-=======
 -- | Wikipedia: [Semiring](https://en.wikipedia.org/wiki/Semiring).
->>>>>>> 77633ff0
+
 class Semiring s where
     infixl 6 <+>
     (<+>) :: s -> s -> s
@@ -89,26 +80,11 @@
 class Opt t where
   optimum :: t -> t -> t
 
-<<<<<<< HEAD
-=======
--- | The typeclass used for combining a score and a decision to form a solution
-class DPTypes sc d sol where
-    combine :: sc -> d -> sol
-
--- | Trivial instance if the solution is just the score
-instance DPTypes sc d sc where
-    combine = const
-
->>>>>>> 77633ff0
 -- --------------------
 -- Semiring definitions
 -- --------------------
 
-<<<<<<< HEAD
 -- |The 'Proability' semiring represents doubles in the (0, 1) range.
-
-=======
->>>>>>> 77633ff0
 newtype Probability = Probability Double deriving(Show, Eq, Ord, Fractional, Num)
 
 -- | Trivial semiring for probabilities (used in 'RandomWalk' and 'TextSegmentation' examples)
@@ -122,11 +98,7 @@
   maxBound = 1
   minBound = 0
 
-<<<<<<< HEAD
 -- Integer instance
-=======
--- ***********************************************************************************
->>>>>>> 77633ff0
 
 -- | Trivial semiring for integers (used in 'Fibonacci' example)
 instance Semiring Integer where
@@ -135,14 +107,9 @@
   zero = 0
   one = 1
 
-<<<<<<< HEAD
 -- |The tropical min semiring, a semiring that uses 'min' as '<+>' and
 -- sum as '<.>'. It is used in problems that ask for minimizing a sum of
 -- values.
-=======
--- ***********************************************************************************
-
->>>>>>> 77633ff0
 newtype TMin v = TMin v deriving (Eq, Ord, Show)
 
 -- |The tropical max semiring, a semiring that uses 'max' as '<+>' and
@@ -176,18 +143,8 @@
 instance Ord v => Opt (TMax v) where
   optimum = max
 
-<<<<<<< HEAD
 -- The 'MaxProd' semiring is the analogous to the 'TMax' semiring
 -- for maximizing products.
-=======
-instance DPTypes sc d (TMin sc) where
-    combine = const . TMin
-
-instance DPTypes sc d (TMax sc) where
-    combine = const . TMax
-
--- ***********************************************************************************
->>>>>>> 77633ff0
 
 newtype MaxProd v = MaxProd v deriving (Eq, Ord, Show)
 
@@ -204,16 +161,8 @@
 instance Ord v => Opt (MaxProd v) where
   optimum = max
 
-<<<<<<< HEAD
 -- |The 'Count' semiring is used for counting the number of different
 -- solutions.
-=======
-instance DPTypes sc d (MaxProd sc) where
-  combine = const . MaxProd
-
--- ***********************************************************************************
->>>>>>> 77633ff0
-
 newtype Count = Count Integer deriving Show
 
 -- | Counts the number of solutions.
@@ -223,17 +172,9 @@
   zero = Count 0
   one = Count 1
 
-<<<<<<< HEAD
 -- |The `BestSolution` semiring is used for recovering the best sequence
 -- of decisions together with its score. The score must be an instance of
 -- 'Opt' to be able to decide which is the best of two scores.
-=======
-instance DPTypes sc d Count where
-  combine = const . const $ Count 1
-
--- ***********************************************************************************
->>>>>>> 77633ff0
-
 data BestSolution d sc = BestSolution (Maybe [d]) sc deriving (Eq, Show)
 
 -- | If we have an 'Opt' semiring (like 'TMax', 'TMin' or 'MaxProd') we can
@@ -247,27 +188,12 @@
     zero = BestSolution Nothing zero
     one = BestSolution (Just []) one
 
-<<<<<<< HEAD
 -- |Recover the sequence of decisions from a `BestSolution`
 decisions :: BestSolution d sc -> [d]
 decisions (BestSolution s _) = fromJust s
 
 -- |With the 'AllSolutions' semiring it is possible to recover all possible
 -- solutions to a problem.
-=======
-instance DPTypes sc d sol => DPTypes sc d (BestSolution d sol) where
-    combine sc d = BestSolution (Just [d]) (combine sc d)
-
-instance DPTypes sc (Maybe d) sol => DPTypes sc (Maybe d) (BestSolution d sol) where
-    combine sc d = BestSolution (Just $ maybeToList d) (combine sc d)
-
--- | Extracts the decisions from a BestSolution.
-decisions :: BestSolution d sc -> [d]
-decisions (BestSolution s _) = fromJust s
-
--- ***********************************************************************************
->>>>>>> 77633ff0
-
 newtype AllSolutions d s = AllSolutions [([d], s)] deriving Show
 
 -- | Obtains all the solutions as a list of pairs ([decision], score).
@@ -279,18 +205,7 @@
   zero = AllSolutions []
   one = AllSolutions [([], one)]
 
-<<<<<<< HEAD
 -- Tuple of two semirings
-
-=======
-instance DPTypes sc d sol => DPTypes sc d (AllSolutions d sol) where
-  combine sc d = AllSolutions [([d], combine sc d)]
-
-instance DPTypes sc (Maybe d) sol => DPTypes sc (Maybe d) (AllSolutions d sol) where
-  combine sc d = AllSolutions [(maybeToList d, combine sc d)]
-
--- | A tuple with two semirings.
->>>>>>> 77633ff0
 instance (Semiring s1, Semiring s2) => Semiring (s1, s2) where
   (s1, s2) <+> (s1', s2') = (s1 <+> s1', s2 <+> s2')
   (s1, s2) <.> (s1', s2') = (s1 <.> s1', s2 <.> s2')
